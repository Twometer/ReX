--- conflicted
+++ resolved
@@ -59,14 +59,6 @@
 
 // TODO: Investigate how this relates to mapping standard symbols
 //    to unicode + atomtype.  Construct a public API here.
-<<<<<<< HEAD
-=======
-
-pub fn style_symbol(unicode: u32, style: Style) {
-    match unicode {
-        LATIN_UPPER_A...LATIN_UPPER_Z =>
-            style_latin(unicode - LATIN_UPPER_A, style),
->>>>>>> 75d96a6f
 
 impl Style {
     pub fn style_symbol(unicode: u32, style: Style) {
@@ -200,11 +192,6 @@
     }
 }
 
-<<<<<<< HEAD
-struct Style {
-    family: Family,
-    weight: Weight,
-=======
 fn latin_offset(offset: u32, family: FAMILY, weight: WEIGHT) -> u32 {
     // Determine the jump from the base case of BOLD
     let base = match family {
@@ -267,17 +254,12 @@
     };
 
     base + offset
->>>>>>> 75d96a6f
 }
 
 enum Family {
     Math,
     Text,
-<<<<<<< HEAD
     Roman,
-=======
-    Romand,
->>>>>>> 75d96a6f
     Script,
     Fraktur,
     Blackboard,
